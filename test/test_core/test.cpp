<<<<<<< HEAD
//------------------------------------------------------------------------------
// This is the entry point to all the standard tests. It provides a universal
// interface and features common to most tests.
//------------------------------------------------------------------------------

// On WIN32 builds of the tests, it is possible to do built-in memory leak detection.
#if defined(WIN32) || defined(_WIN64)
#define _CRTDBG_MAP_ALLOC
#include <stdlib.h>
#include <crtdbg.h>
#endif

#include <iostream>
#include "test.h"

using namespace std;

int main()
{
  const char *test_name;
  test_entry_ptr test_fn;
  bool passed;
  bool all_passed = true;

#if defined(WIN32) || defined(_WIN64)
  _CrtMemState before_state;
  _CrtMemState after_state;
  _CrtMemState differences;
#endif

  for(unsigned int i=0; i < number_of_tests; i++)
  {
    test_name = test_list[i].test_name;
    test_fn = test_list[i].entry_point;
    cout << "Executing test #" << i + 1 << ": " << test_name << endl;
    passed = true;

#if defined(WIN32) || defined(_WIN64)
    _CrtMemCheckpoint(&before_state);
#endif

    try
    {
      test_fn();
    }
    catch(assertion_failure *asf)
    {
      cout << "Test FAILED: " << asf->get_reason() << endl;
      passed = false;
    }

#if defined(WIN32) || defined(_WIN64)
    _CrtMemCheckpoint(&after_state);
    if (_CrtMemDifference(&differences, &before_state, &after_state))
    {
      cout << "Test FAILED - MEMORY LEAK" << endl;
      _CrtMemDumpStatistics(&differences);
      passed = false;
    }
#endif

    if (passed)
    {
      cout << "Test PASSED" << endl;
    }
    else
    {
      all_passed = false;
    }
  }

#if defined(WIN32) || defined(_WIN64)
  _CrtDumpMemoryLeaks();
#endif

  return (all_passed ? 0 : 1);
}

assertion_failure::assertion_failure(const char *reason)
{
  _reason = reason;
}

const char *assertion_failure::get_reason()
{
  return _reason;
}
=======
//------------------------------------------------------------------------------
// This is the entry point to all the standard tests. It provides a universal
// interface and features common to most tests.
//------------------------------------------------------------------------------

#include <iostream>
#include "test.h"

#include "gtest/gtest.h"

using namespace std;

int main(int argc, char **argv)
{
  ::testing::InitGoogleTest(&argc, argv);
  return RUN_ALL_TESTS();
}

assertion_failure::assertion_failure(const char *reason)
{
  _reason = reason;
}

const char *assertion_failure::get_reason()
{
  return _reason;
}
>>>>>>> f13d4b7f
<|MERGE_RESOLUTION|>--- conflicted
+++ resolved
@@ -1,92 +1,3 @@
-<<<<<<< HEAD
-//------------------------------------------------------------------------------
-// This is the entry point to all the standard tests. It provides a universal
-// interface and features common to most tests.
-//------------------------------------------------------------------------------
-
-// On WIN32 builds of the tests, it is possible to do built-in memory leak detection.
-#if defined(WIN32) || defined(_WIN64)
-#define _CRTDBG_MAP_ALLOC
-#include <stdlib.h>
-#include <crtdbg.h>
-#endif
-
-#include <iostream>
-#include "test.h"
-
-using namespace std;
-
-int main()
-{
-  const char *test_name;
-  test_entry_ptr test_fn;
-  bool passed;
-  bool all_passed = true;
-
-#if defined(WIN32) || defined(_WIN64)
-  _CrtMemState before_state;
-  _CrtMemState after_state;
-  _CrtMemState differences;
-#endif
-
-  for(unsigned int i=0; i < number_of_tests; i++)
-  {
-    test_name = test_list[i].test_name;
-    test_fn = test_list[i].entry_point;
-    cout << "Executing test #" << i + 1 << ": " << test_name << endl;
-    passed = true;
-
-#if defined(WIN32) || defined(_WIN64)
-    _CrtMemCheckpoint(&before_state);
-#endif
-
-    try
-    {
-      test_fn();
-    }
-    catch(assertion_failure *asf)
-    {
-      cout << "Test FAILED: " << asf->get_reason() << endl;
-      passed = false;
-    }
-
-#if defined(WIN32) || defined(_WIN64)
-    _CrtMemCheckpoint(&after_state);
-    if (_CrtMemDifference(&differences, &before_state, &after_state))
-    {
-      cout << "Test FAILED - MEMORY LEAK" << endl;
-      _CrtMemDumpStatistics(&differences);
-      passed = false;
-    }
-#endif
-
-    if (passed)
-    {
-      cout << "Test PASSED" << endl;
-    }
-    else
-    {
-      all_passed = false;
-    }
-  }
-
-#if defined(WIN32) || defined(_WIN64)
-  _CrtDumpMemoryLeaks();
-#endif
-
-  return (all_passed ? 0 : 1);
-}
-
-assertion_failure::assertion_failure(const char *reason)
-{
-  _reason = reason;
-}
-
-const char *assertion_failure::get_reason()
-{
-  return _reason;
-}
-=======
 //------------------------------------------------------------------------------
 // This is the entry point to all the standard tests. It provides a universal
 // interface and features common to most tests.
@@ -113,5 +24,4 @@
 const char *assertion_failure::get_reason()
 {
   return _reason;
-}
->>>>>>> f13d4b7f
+}