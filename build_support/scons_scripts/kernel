--- conflicted
+++ resolved
@@ -1,42 +1,39 @@
-# SConstruct file for the main kernel.
-
-import os
-import defaults
-
-# Setup environment.
-env = Environment()
-defaults.setup_default_env(env)
-env['CXXFLAGS'] = '-mno-red-zone -nostdlib -nostartfiles -nodefaultlibs -mcmodel=large -fno-exceptions -fno-rtti -U _LINUX -U __linux__ -D __MY_KERN'
-env['CFLAGS'] = '-mno-red-zone -nostdlib -nostartfiles -nodefaultlibs -mcmodel=large -fno-exceptions -U _LINUX -U __linux__ -D __MY_KERN'
-env['LINKFLAGS'] = "-T build_support/kernel_stage.ld --start-group"
-env['LINK'] = 'ld -Map /tmp/kernel_map.map --no-demangle'
-
-# List of required components.
-dependencies_in = ['#entry/SConscript',
-                   '#processor/SConscript',
-                   '#klib/memory/SConscript',
-                   '#klib/panic/SConscript',
-                   '#mem/SConscript',
-                   '#klib/c_helpers/SConscript',
-                   '#klib/misc/SConscript',
-                   '#klib/lists/SConscript',
-                   '#klib/tracing/SConscript',
-                   '#klib/synch/SConscript',
-                   '#syscall/SConscript',
-                   '#acpi/SConscript',
-<<<<<<< HEAD
-                   '#acpi/SConscript-ACPICA',
-=======
-                   '#external/vsnprintf/Sconscript',
->>>>>>> 7c33f152
-                  ]
-                   
-# Build components.
-dependencies_out = [ ]
-
-for dep in dependencies_in:
-  out_dir = os.path.join('output', dep.strip('#'))
-  dep_out = SConscript(dep, 'env', variant_dir=out_dir, duplicate=0)
-  dependencies_out.append(dep_out)
-
+# SConstruct file for the main kernel.
+
+import os
+import defaults
+
+# Setup environment.
+env = Environment()
+defaults.setup_default_env(env)
+env['CXXFLAGS'] = '-mno-red-zone -nostdlib -nostartfiles -nodefaultlibs -mcmodel=large -fno-exceptions -fno-rtti -U _LINUX -U __linux__ -D __MY_KERN'
+env['CFLAGS'] = '-mno-red-zone -nostdlib -nostartfiles -nodefaultlibs -mcmodel=large -fno-exceptions -U _LINUX -U __linux__ -D __MY_KERN'
+env['LINKFLAGS'] = "-T build_support/kernel_stage.ld --start-group"
+env['LINK'] = 'ld -Map /tmp/kernel_map.map --no-demangle'
+
+# List of required components.
+dependencies_in = ['#entry/SConscript',
+                   '#processor/SConscript',
+                   '#klib/memory/SConscript',
+                   '#klib/panic/SConscript',
+                   '#mem/SConscript',
+                   '#klib/c_helpers/SConscript',
+                   '#klib/misc/SConscript',
+                   '#klib/lists/SConscript',
+                   '#klib/tracing/SConscript',
+                   '#klib/synch/SConscript',
+                   '#syscall/SConscript',
+                   '#acpi/SConscript',
+                   '#acpi/SConscript-ACPICA',
+                   '#external/vsnprintf/Sconscript',
+                  ]
+                   
+# Build components.
+dependencies_out = [ ]
+
+for dep in dependencies_in:
+  out_dir = os.path.join('output', dep.strip('#'))
+  dep_out = SConscript(dep, 'env', variant_dir=out_dir, duplicate=0)
+  dependencies_out.append(dep_out)
+
 env.Program("output/kernel64.sys", dependencies_out)